--- conflicted
+++ resolved
@@ -37,20 +37,18 @@
 import android.view.ViewTreeObserver;
 import android.view.ViewTreeObserver.OnGlobalLayoutListener;
 import android.view.accessibility.AccessibilityEvent;
-<<<<<<< HEAD
 import android.view.animation.Animation;
-=======
-import android.widget.ImageButton;
->>>>>>> 46a309da
 import android.widget.ImageView;
 import android.widget.TextView;
 
 import com.android.contacts.common.animation.AnimationListenerAdapter;
 import com.android.contacts.common.util.ViewUtil;
-<<<<<<< HEAD
 import com.android.incallui.animation.ResizeAnimation;
-=======
->>>>>>> 46a309da
+import android.widget.ImageButton;
+import android.widget.ImageView;
+import android.widget.TextView;
+
+import com.android.contacts.common.util.ViewUtil;
 
 import java.util.List;
 
@@ -282,14 +280,9 @@
     }
 
     @Override
-<<<<<<< HEAD
-    public void setCallState(int state, int cause, boolean bluetoothOn,
-            String gatewayLabel, String gatewayNumber, String wifiConnection) {
-=======
     public void setCallState(int state, int cause, boolean bluetoothOn, String gatewayLabel,
             String gatewayNumber, boolean isWiFi, boolean isHandoffCapable,
             boolean isHandoffPending) {
->>>>>>> 46a309da
         String callStateLabel = null;
 
         if (Call.State.isDialing(state) && !TextUtils.isEmpty(gatewayLabel)) {
@@ -320,10 +313,9 @@
         }
 
         mHandoffButton.setEnabled(isHandoffCapable && !isHandoffPending);
-        if (Call.State.ACTIVE == state) {
-            mHandoffButton.setImageResource(isWiFi ?
-                    R.drawable.ic_in_call_wifi : R.drawable.ic_in_call_pstn);
-        }
+        mHandoffButton.setVisibility(mHandoffButton.isEnabled() ? View.VISIBLE : View.GONE);
+        mHandoffButton.setImageResource(isWiFi ?
+                R.drawable.ic_in_call_wifi : R.drawable.ic_in_call_pstn);
     }
 
     private void showInternetCallLabel(boolean show) {
